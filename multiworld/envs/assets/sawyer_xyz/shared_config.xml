<?xml version="1.0" encoding="utf-8"?>
<!--
Usage:

<mujoco>
	<compiler meshdir="../meshes/sawyer" ...></compiler>
	<include file="shared_config.xml"></include>
    (new stuff)
	<worldbody>
		<include file="sawyer_xyz_base.xml"></include>
        (new stuff)
	</worldbody>
</mujoco>
-->

<mujoco>
    <asset>
        <mesh name="pedestal" file="pedestal.stl" />
        <mesh name="base" file="base.stl" />
        <mesh name="l0" file="l0.stl" />
        <mesh name="head" file="head.stl" />
        <mesh name="l1" file="l1.stl" />
        <mesh name="l2" file="l2.stl" />
        <mesh name="l3" file="l3.stl" />
        <mesh name="l4" file="l4.stl" />
        <mesh name="l5" file="l5.stl" />
        <mesh name="l6" file="l6.stl" />
    </asset>

    <visual>
        <headlight ambient="0.5 0.5 0.5"  />
    </visual>
    <equality>
        <weld body1="mocap" body2="hand" solref="0.005 1"></weld>
    </equality>


<<<<<<< HEAD
    <compiler inertiafromgeom="auto" angle="radian" coordinate="local" eulerseq="XYZ" meshdir="../meshes/sawyer"/>
    <size njmax="6000" nconmax="6000"/>
    <option gravity="0 0 -9.81" iterations="50" integrator="Euler" timestep="0.003" cone="elliptic" impratio="1" tolerance="1e-10" />
    <size njmax="500" nconmax="100" />

    <default>
        <joint limited="true" damping="1" stiffness="0" armature=".1" user="0"/>
        <geom solref="0.008 1" solimp="0.95 0.95 0.01" margin="0.001" user="0"/>
=======
    <compiler angle="radian" meshdir="../meshes/sawyer"/>
    <size njmax="500" nconmax="100"/>
    <option
            iterations="50"
            integrator="Euler"
            timestep="0.002"
            cone="elliptic"
    />

    <default>
        <joint limited="true"
               damping="1"
               stiffness="0"
               armature=".1"
               user="0"/>
        <geom solref="0.008 1"
              solimp="0.95 0.95 0.01"
              margin="0.001"
              user="0"
              />
>>>>>>> c7d7f435
        <motor ctrllimited="true" ctrlrange="-1 1"/>
        <position ctrllimited="true"/>

        <default class='0'>
            <geom friction="1 0.005 0.001" rgba=".75 .6 .5 1" contype="1" conaffinity="0"/>
        </default>

        <default class='1'>
<<<<<<< HEAD
            <geom friction="1 0.005 0.001" rgba=".7 .6 .55 1" contype="4" conaffinity="2"/>
=======
            <geom friction="1 0.005 0.001" rgba=".7 .6 .55 1"
                  contype="2" conaffinity="2"/>
>>>>>>> c7d7f435
        </default>

        <default class='arm'>
            <joint damping="5"/>
        </default>
    </default>

<<<<<<< HEAD
=======
    <equality>
        <weld body1="mocap" body2="hand" solref="0.01"></weld>
    </equality>
>>>>>>> c7d7f435
</mujoco><|MERGE_RESOLUTION|>--- conflicted
+++ resolved
@@ -30,21 +30,7 @@
     <visual>
         <headlight ambient="0.5 0.5 0.5"  />
     </visual>
-    <equality>
-        <weld body1="mocap" body2="hand" solref="0.005 1"></weld>
-    </equality>
 
-
-<<<<<<< HEAD
-    <compiler inertiafromgeom="auto" angle="radian" coordinate="local" eulerseq="XYZ" meshdir="../meshes/sawyer"/>
-    <size njmax="6000" nconmax="6000"/>
-    <option gravity="0 0 -9.81" iterations="50" integrator="Euler" timestep="0.003" cone="elliptic" impratio="1" tolerance="1e-10" />
-    <size njmax="500" nconmax="100" />
-
-    <default>
-        <joint limited="true" damping="1" stiffness="0" armature=".1" user="0"/>
-        <geom solref="0.008 1" solimp="0.95 0.95 0.01" margin="0.001" user="0"/>
-=======
     <compiler angle="radian" meshdir="../meshes/sawyer"/>
     <size njmax="500" nconmax="100"/>
     <option
@@ -65,21 +51,17 @@
               margin="0.001"
               user="0"
               />
->>>>>>> c7d7f435
         <motor ctrllimited="true" ctrlrange="-1 1"/>
         <position ctrllimited="true"/>
 
         <default class='0'>
-            <geom friction="1 0.005 0.001" rgba=".75 .6 .5 1" contype="1" conaffinity="0"/>
+            <geom friction="1 0.005 0.001" rgba=".75 .6 .5 1"
+                  contype="1" conaffinity="0"/>
         </default>
 
         <default class='1'>
-<<<<<<< HEAD
-            <geom friction="1 0.005 0.001" rgba=".7 .6 .55 1" contype="4" conaffinity="2"/>
-=======
             <geom friction="1 0.005 0.001" rgba=".7 .6 .55 1"
                   contype="2" conaffinity="2"/>
->>>>>>> c7d7f435
         </default>
 
         <default class='arm'>
@@ -87,10 +69,7 @@
         </default>
     </default>
 
-<<<<<<< HEAD
-=======
     <equality>
         <weld body1="mocap" body2="hand" solref="0.01"></weld>
     </equality>
->>>>>>> c7d7f435
 </mujoco>