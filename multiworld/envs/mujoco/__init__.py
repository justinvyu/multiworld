--- conflicted
+++ resolved
@@ -31,10 +31,6 @@
         },
     )
     register(
-<<<<<<< HEAD
-        id='Image84SawyerReachXYEnv-v1',
-        entry_point=create_image_84_sawyer_reach_xy_env_v1,
-=======
         id='SawyerReachXYZEnv-v0',
         entry_point='multiworld.envs.mujoco.sawyer_xyz.sawyer_reach:SawyerReachXYZEnv',
         tags={
@@ -63,7 +59,6 @@
     register(
         id='Image48SawyerReachXYEnv-v1',
         entry_point=create_image_48_sawyer_reach_xy_env_v1,
->>>>>>> 2d28f71a
         tags={
             'git-commit-hash': '2d95c75',
             'author': 'murtaza'
