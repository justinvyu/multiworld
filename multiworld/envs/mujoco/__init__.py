--- conflicted
+++ resolved
@@ -33,26 +33,8 @@
     )
 
     register(
-<<<<<<< HEAD
-        id='SawyerReachXYEnv-v1',
-        entry_point='multiworld.envs.mujoco.sawyer_xyz.sawyer_reach:SawyerReachXYEnv',
-        tags={
-            'git-commit-hash': '9cab5da',
-            'author': 'Soroush'
-        },
-        kwargs={
-            'reward_type': 'vectorized_hand_distance',
-            'norm_order': 2,
-            'hide_goal_markers': True,
-        }
-    )
-    register(
-        id='Image48SawyerReachXYEnv-v0',
-        entry_point=create_image_48_sawyer_reach_xy_env_v0,
-=======
         id='Image48SawyerReachXYEnv-v1',
         entry_point=create_image_48_sawyer_reach_xy_env_v1,
->>>>>>> ccca6214
         tags={
             'git-commit-hash': '2d95c75',
             'author': 'murtaza'
@@ -335,31 +317,7 @@
         normalize=True,
     )
 
-<<<<<<< HEAD
-def create_image_84_sawyer_reach_xy_env_v1():
-    from multiworld.core.image_env import ImageEnv
-    from multiworld.envs.mujoco.cameras import sawyer_xyz_reacher_camera
-    from multiworld.envs.mujoco.sawyer_xyz.sawyer_reach import SawyerReachXYEnv
-
-    kwargs = {
-        'reward_type': 'vectorized_hand_distance',
-        'norm_order': 2,
-        'hide_goal_markers': True,
-    }
-    wrapped_env = SawyerReachXYEnv(**kwargs)
-    return ImageEnv(
-        wrapped_env,
-        84,
-        init_camera=sawyer_xyz_reacher_camera,
-        transpose=True,
-        normalize=True,
-    )
-
-
-def create_image_48_sawyer_reach_and_reach_xy_easy_env_v0():
-=======
 def create_image_48_sawyer_push_and_reach_arena_env_v0():
->>>>>>> ccca6214
     from multiworld.core.image_env import ImageEnv
     from multiworld.envs.mujoco.cameras import sawyer_pusher_camera_upright_v2
 
