import numpy as np

def create_sawyer_camera_init(
        lookat=(0, 0.85, 0.3),
        distance=0.3,
        elevation=-35,
        azimuth=270,
        trackbodyid=-1,
):
    def init(camera):
        camera.lookat[0] = lookat[0]
        camera.lookat[1] = lookat[1]
        camera.lookat[2] = lookat[2]
        camera.distance = distance
        camera.elevation = elevation
        camera.azimuth = azimuth
        camera.trackbodyid = trackbodyid

    return init


def init_sawyer_camera_v1(camera):
    """
    Do not get so close that the arm crossed the camera plane
    """
    camera.lookat[0] = 0
    camera.lookat[1] = 1
    camera.lookat[2] = 0.3
    camera.distance = 0.35
    camera.elevation = -35
    camera.azimuth = 270
    camera.trackbodyid = -1


def init_sawyer_camera_v2(camera):
    """
    Top down basically. Sees through the arm.
    """
    camera.lookat[0] = 0
    camera.lookat[1] = 0.8
    camera.lookat[2] = 0.3
    camera.distance = 0.3
    camera.elevation = -65
    camera.azimuth = 270
    camera.trackbodyid = -1


def init_sawyer_camera_v3(camera):
    """
    Top down basically. Sees through the arm.
    """
    camera.lookat[0] = 0
    camera.lookat[1] = 0.85
    camera.lookat[2] = 0.3
    camera.distance = 0.3
    camera.elevation = -35
    camera.azimuth = 270
    camera.trackbodyid = -1


def init_sawyer_camera_v4(camera):
    """
    This is the same camera used in old experiments (circa 6/7/2018)
    """
    camera.lookat[0] = 0
    camera.lookat[1] = 0.85
    camera.lookat[2] = 0.3
    camera.distance = 0.3
    camera.elevation = -35
    camera.azimuth = 270
    camera.trackbodyid = -1

def init_sawyer_camera_v5(camera):
    """
    Purposely zoomed out to be hard.
    """
    camera.lookat[0] = 0
    camera.lookat[1] = 0.85
    camera.lookat[2] = 0.3
    camera.distance = 1
    camera.elevation = -35
    camera.azimuth = 270
    camera.trackbodyid = -1


def sawyer_pick_and_place_camera(camera):
    camera.lookat[0] = 0.0
    camera.lookat[1] = .67
    camera.lookat[2] = .1
    camera.distance = .7
    camera.elevation = 0
    camera.azimuth = 180
    camera.trackbodyid = 0


def sawyer_pick_and_place_camera_slanted_angle(camera):
    camera.lookat[0] = 0.0
    camera.lookat[1] = .67
    camera.lookat[2] = .1
    camera.distance = .65
    camera.elevation = -37.85
    camera.azimuth = 180
    camera.trackbodyid = 0


def sawyer_xyz_reacher_camera_v0(camera):
    camera.lookat[0] = 0
    camera.lookat[1] = 0.85
    camera.lookat[2] = 0.3
    camera.distance = 0.4
    camera.elevation = -35
    camera.azimuth = 270
    camera.trackbodyid = -1


def sawyer_torque_reacher_camera(camera):
    camera.distance = .3
    camera.lookat[0] = 0
    camera.lookat[1] = 1.0
    camera.lookat[2] = 0.65
    camera.elevation = -30
    camera.azimuth = 270
    camera.trackbodyid = -1


def sawyer_door_env_camera_v0(camera):
    camera.distance = 0.25
    camera.lookat[0] = -.2
    camera.lookat[1] = 0.55
    camera.lookat[2] = 0.6
    camera.elevation = -60
    camera.azimuth = 360
    camera.trackbodyid = -1


def sawyer_pusher_camera_upright_v0(camera):
    camera.distance = .2
    camera.lookat[0] = 0
    camera.lookat[1] = 0.85
    camera.lookat[2] = 0.45
    camera.elevation = -50
    camera.azimuth = 270
    camera.trackbodyid = -1

<<<<<<< HEAD
def sawyer_pusher_camera_ahead(camera):
    camera.trackbodyid = 0
    camera.lookat[0] = 0
    camera.lookat[1] = 1.0
    camera.lookat[2] = 0.5
    camera.distance = 0.3
    camera.elevation = -45
=======
>>>>>>> ccca6214

def sawyer_pusher_camera_upright_v2(camera):
    camera.distance = .45
    camera.lookat[0] = 0
    camera.lookat[1] = 0.85
    camera.lookat[2] = 0.45
    camera.elevation = -60
    camera.azimuth = 270
    camera.trackbodyid = -1


def sawyer_pusher_camera_upright_v3(camera):
    camera.distance = .275
    camera.lookat[0] = 0
    camera.lookat[1] = 0.85
    camera.lookat[2] = 0.45
    camera.elevation = -65
    camera.azimuth = 270
    camera.trackbodyid = -1


def sawyer_pusher_camera_top_down(camera):
    camera.trackbodyid = 0
    cam_dist = 0.1
    rotation_angle = 0
    cam_pos = np.array([0, 0.6, .9, cam_dist, -90, rotation_angle])

    for i in range(3):
        camera.lookat[i] = cam_pos[i]
    camera.distance = cam_pos[3]
    camera.elevation = cam_pos[4]
    camera.azimuth = cam_pos[5]
    camera.trackbodyid = -1<|MERGE_RESOLUTION|>--- conflicted
+++ resolved
@@ -142,7 +142,6 @@
     camera.azimuth = 270
     camera.trackbodyid = -1
 
-<<<<<<< HEAD
 def sawyer_pusher_camera_ahead(camera):
     camera.trackbodyid = 0
     camera.lookat[0] = 0
@@ -150,8 +149,6 @@
     camera.lookat[2] = 0.5
     camera.distance = 0.3
     camera.elevation = -45
-=======
->>>>>>> ccca6214
 
 def sawyer_pusher_camera_upright_v2(camera):
     camera.distance = .45
