import numpy as np

def create_sawyer_camera_init(
        lookat=(0, 0.85, 0.3),
        distance=0.3,
        elevation=-35,
        azimuth=270,
        trackbodyid=-1,
):
    def init(camera):
        camera.lookat[0] = lookat[0]
        camera.lookat[1] = lookat[1]
        camera.lookat[2] = lookat[2]
        camera.distance = distance
        camera.elevation = elevation
        camera.azimuth = azimuth
        camera.trackbodyid = trackbodyid

    return init


def init_sawyer_camera_v1(camera):
    """
    Do not get so close that the arm crossed the camera plane
    """
    camera.lookat[0] = 0
    camera.lookat[1] = 1
    camera.lookat[2] = 0.3
    camera.distance = 0.35
    camera.elevation = -35
    camera.azimuth = 270
    camera.trackbodyid = -1


def init_sawyer_camera_v2(camera):
    """
    Top down basically. Sees through the arm.
    """
    camera.lookat[0] = 0
    camera.lookat[1] = 0.8
    camera.lookat[2] = 0.3
    camera.distance = 0.3
    camera.elevation = -65
    camera.azimuth = 270
    camera.trackbodyid = -1


def init_sawyer_camera_v3(camera):
    """
    Top down basically. Sees through the arm.
    """
    camera.lookat[0] = 0
    camera.lookat[1] = 0.85
    camera.lookat[2] = 0.3
    camera.distance = 0.3
    camera.elevation = -35
    camera.azimuth = 270
    camera.trackbodyid = -1

def sawyer_pick_and_place_camera(camera):
    camera.lookat[0] = 0.0
    camera.lookat[1] = .67
    camera.lookat[2] = .1
    camera.distance = .7
    camera.elevation = 0
    camera.azimuth = 180
    camera.trackbodyid = 0

def init_sawyer_camera_v4(camera):
    """
    This is the same camera used in old experiments (circa 6/7/2018)
    """
    camera.lookat[0] = 0
    camera.lookat[1] = 0.85
    camera.lookat[2] = 0.3
    camera.distance = 0.3
    camera.elevation = -35
    camera.azimuth = 270
    camera.trackbodyid = -1

def sawyer_pick_and_place_camera_slanted_angle(camera):
    camera.lookat[0] = 0.0
    camera.lookat[1] = .67
    camera.lookat[2] = .1
    camera.distance = .65
    camera.elevation = -37.85
    camera.azimuth = 180
    camera.trackbodyid = 0


def init_sawyer_camera_v5(camera):
    """
    Purposely zoomed out to be hard.
    """
    camera.lookat[0] = 0
    camera.lookat[1] = 0.85
    camera.lookat[2] = 0.3
    camera.distance = 1
    camera.elevation = -35
    camera.azimuth = 270
    camera.trackbodyid = -1


def sawyer_xyz_reacher_camera(camera):
    # TODO: reformat or delete
    camera.trackbodyid = 0
    camera.distance = 1.0

    # 3rd person view
    cam_dist = 0.3
    rotation_angle = 270
    cam_pos = np.array([0, 1.0, 0.5, cam_dist, -30, rotation_angle])

    for i in range(3):
        camera.lookat[i] = cam_pos[i]
    camera.distance = cam_pos[3]
    camera.elevation = cam_pos[4]
    camera.azimuth = cam_pos[5]
    camera.trackbodyid = -1


def sawyer_torque_reacher_camera(camera):
    # TODO: reformat or delete
    camera.trackbodyid = 0
    camera.distance = 1.0

    # 3rd person view
    cam_dist = 0.3
    rotation_angle = 270
    cam_pos = np.array([0, 1.0, 0.65, cam_dist, -30, rotation_angle])

    for i in range(3):
        camera.lookat[i] = cam_pos[i]
    camera.distance = cam_pos[3]
    camera.elevation = cam_pos[4]
    camera.azimuth = cam_pos[5]
    camera.trackbodyid = -1

def sawyer_door_env_camera(camera):
    camera.trackbodyid = 0
    camera.distance = 1.0
    cam_dist = 0.1
    rotation_angle = 0
    cam_pos = np.array([0, 0.725, .9, cam_dist, -90, rotation_angle])

    for i in range(3):
        camera.lookat[i] = cam_pos[i]
    camera.distance = cam_pos[3]
    camera.elevation = cam_pos[4]
    camera.azimuth = cam_pos[5]
    camera.trackbodyid = -1

def sawyer_pusher_camera_upright(camera):
    camera.trackbodyid = 0
    camera.distance = .45
    camera.lookat[0] = 0
    camera.lookat[1] = 0.85
    camera.lookat[2] = 0.45
    camera.elevation = -50
    camera.azimuth = 270
    camera.trackbodyid = -1

<<<<<<< HEAD
def sawyer_pusher_camera_ahead(camera):
    camera.trackbodyid = 0
    camera.lookat[0] = 0
    camera.lookat[1] = 1.0
    camera.lookat[2] = 0.5
    camera.distance = 0.3
    camera.elevation = -45
=======
def sawyer_pusher_camera_upright_v2(camera):
    camera.trackbodyid = 0
    camera.distance = .45
    camera.lookat[0] = 0
    camera.lookat[1] = 0.85
    camera.lookat[2] = 0.45
    camera.elevation = -60
>>>>>>> f78fb017
    camera.azimuth = 270
    camera.trackbodyid = -1

def sawyer_pusher_camera_top_down(camera):
    camera.trackbodyid = 0
    cam_dist = 0.1
    rotation_angle = 0
    cam_pos = np.array([0, 0.6, .9, cam_dist, -90, rotation_angle])

    for i in range(3):
        camera.lookat[i] = cam_pos[i]
    camera.distance = cam_pos[3]
    camera.elevation = cam_pos[4]
    camera.azimuth = cam_pos[5]
    camera.trackbodyid = -1<|MERGE_RESOLUTION|>--- conflicted
+++ resolved
@@ -160,7 +160,6 @@
     camera.azimuth = 270
     camera.trackbodyid = -1
 
-<<<<<<< HEAD
 def sawyer_pusher_camera_ahead(camera):
     camera.trackbodyid = 0
     camera.lookat[0] = 0
@@ -168,7 +167,7 @@
     camera.lookat[2] = 0.5
     camera.distance = 0.3
     camera.elevation = -45
-=======
+
 def sawyer_pusher_camera_upright_v2(camera):
     camera.trackbodyid = 0
     camera.distance = .45
@@ -176,7 +175,6 @@
     camera.lookat[1] = 0.85
     camera.lookat[2] = 0.45
     camera.elevation = -60
->>>>>>> f78fb017
     camera.azimuth = 270
     camera.trackbodyid = -1
 
