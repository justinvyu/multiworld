--- conflicted
+++ resolved
@@ -300,11 +300,7 @@
             return img.transpose((1, 0, 2))
         else:
             r, g, b = img[:, :, 0], img[:, :, 1], img[:, :, 2]
-<<<<<<< HEAD
             img = (-r + b)
-=======
-            img = (-r + b).transpose().flatten()
->>>>>>> 30d5eb9b
             return img
 
     def update_goals(self, goals):
@@ -345,11 +341,7 @@
                 render_onscreen=self.render_onscreen,
             )
         self.drawer.fill(Color('white'))
-<<<<<<< HEAD
         if self.render_target:
-=======
-        if self.show_goal:
->>>>>>> 30d5eb9b
             self.drawer.draw_solid_circle(
                 self._target_position,
                 self.target_radius,
